--- conflicted
+++ resolved
@@ -8,30 +8,17 @@
 
 namespace KnockoutApi {
 
-<<<<<<< HEAD
     [ScriptImport]
     [ScriptIgnoreNamespace]
     public class CompareResult<T> {
 
         [ScriptProperty]
-        public string Status {
-=======
-    [Imported]
-    [IgnoreNamespace]
-    public class CompareResult<T> {
-
-        [IntrinsicProperty]
         public CompareResultStatus Status {
->>>>>>> d96257b6
             get;
             set;
         }
 
-<<<<<<< HEAD
         [ScriptProperty]
-=======
-        [IntrinsicProperty]
->>>>>>> d96257b6
         public T Value {
             get;
             set;
